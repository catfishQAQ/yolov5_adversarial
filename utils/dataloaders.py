--- conflicted
+++ resolved
@@ -26,15 +26,8 @@
 from torch.utils.data import DataLoader, Dataset, dataloader, distributed
 from tqdm import tqdm
 
-<<<<<<< HEAD
-from utils.augmentations import (BboxPatcher, Albumentations, augment_hsv, classify_albumentations, classify_transforms, copy_paste,
-                                 letterbox, mixup, random_perspective)
-from utils.general import (DATASETS_DIR, LOGGER, NUM_THREADS, TQDM_BAR_FORMAT, check_dataset, check_requirements,
-                           check_yaml, clean_str, cv2, is_colab, is_kaggle, segments2boxes, unzip_file, xyn2xy,
-                           xywh2xyxy, xywhn2xyxy, xyxy2xywhn)
-=======
 from utils.augmentations import (
-    Albumentations,
+    BboxPatcher, Albumentations,
     augment_hsv,
     classify_albumentations,
     classify_transforms,
@@ -62,7 +55,6 @@
     xywhn2xyxy,
     xyxy2xywhn,
 )
->>>>>>> 41603da1
 from utils.torch_utils import torch_distributed_zero_first
 
 # Parameters
@@ -136,26 +128,6 @@
     random.seed(worker_seed)
 
 
-<<<<<<< HEAD
-def create_dataloader(path,
-                      imgsz,
-                      batch_size,
-                      stride,
-                      single_cls=False,
-                      hyp=None,
-                      augment=False,
-                      cache=False,
-                      pad=0.0,
-                      rect=False,
-                      rank=-1,
-                      workers=8,
-                      image_weights=False,
-                      quad=False,
-                      prefix='',
-                      shuffle=False,
-                      seed=0,
-                      patch_dir=''):
-=======
 # Inherit from DistributedSampler and override iterator
 # https://github.com/pytorch/pytorch/blob/master/torch/utils/data/distributed.py
 class SmartDistributedSampler(distributed.DistributedSampler):
@@ -201,8 +173,8 @@
     prefix="",
     shuffle=False,
     seed=0,
-):
->>>>>>> 41603da1
+,
+                      patch_dir=''):
     if rect and shuffle:
         LOGGER.warning("WARNING ⚠️ --rect is incompatible with DataLoader shuffle, setting shuffle=False")
         shuffle = False
@@ -220,12 +192,9 @@
             pad=pad,
             image_weights=image_weights,
             prefix=prefix,
-<<<<<<< HEAD
-            patch_dir=patch_dir)
-=======
+            patch_dir=patch_dir,
             rank=rank,
         )
->>>>>>> 41603da1
 
     batch_size = min(batch_size, len(dataset))
     nd = torch.cuda.device_count()  # number of CUDA devices
@@ -567,23 +536,6 @@
     cache_version = 0.6  # dataset labels *.cache version
     rand_interp_methods = [cv2.INTER_NEAREST, cv2.INTER_LINEAR, cv2.INTER_CUBIC, cv2.INTER_AREA, cv2.INTER_LANCZOS4]
 
-<<<<<<< HEAD
-    def __init__(self,
-                 path,
-                 img_size=640,
-                 batch_size=16,
-                 augment=False,
-                 hyp=None,
-                 rect=False,
-                 image_weights=False,
-                 cache_images=False,
-                 single_cls=False,
-                 stride=32,
-                 pad=0.0,
-                 min_items=0,
-                 prefix='',
-                 patch_dir=''):
-=======
     def __init__(
         self,
         path,
@@ -601,8 +553,8 @@
         prefix="",
         rank=-1,
         seed=0,
-    ):
->>>>>>> 41603da1
+    ,
+                 patch_dir=''):
         self.img_size = img_size
         self.augment = augment
         self.hyp = hyp
