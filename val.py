# YOLOv5 🚀 by Ultralytics, AGPL-3.0 license
"""
Validate a trained YOLOv5 detection model on a detection dataset.

Usage:
    $ python val.py --weights yolov5s.pt --data coco128.yaml --img 640

Usage - formats:
    $ python val.py --weights yolov5s.pt                 # PyTorch
                              yolov5s.torchscript        # TorchScript
                              yolov5s.onnx               # ONNX Runtime or OpenCV DNN with --dnn
                              yolov5s_openvino_model     # OpenVINO
                              yolov5s.engine             # TensorRT
                              yolov5s.mlmodel            # CoreML (macOS-only)
                              yolov5s_saved_model        # TensorFlow SavedModel
                              yolov5s.pb                 # TensorFlow GraphDef
                              yolov5s.tflite             # TensorFlow Lite
                              yolov5s_edgetpu.tflite     # TensorFlow Edge TPU
                              yolov5s_paddle_model       # PaddlePaddle
"""

import argparse
import json
import os
import subprocess
import sys
from pathlib import Path

import numpy as np
import torch
from tqdm import tqdm

FILE = Path(__file__).resolve()
ROOT = FILE.parents[0]  # YOLOv5 root directory
if str(ROOT) not in sys.path:
    sys.path.append(str(ROOT))  # add ROOT to PATH
ROOT = Path(os.path.relpath(ROOT, Path.cwd()))  # relative

from models.common import DetectMultiBackend
from utils.callbacks import Callbacks
from utils.dataloaders import create_dataloader
from utils.general import (
    LOGGER,
    TQDM_BAR_FORMAT,
    Profile,
    check_dataset,
    check_img_size,
    check_requirements,
    check_yaml,
    coco80_to_coco91_class,
    colorstr,
    increment_path,
    non_max_suppression,
    print_args,
    scale_boxes,
    xywh2xyxy,
    xyxy2xywh,
)
from utils.metrics import ConfusionMatrix, ap_per_class, box_iou
from utils.plots import output_to_target, plot_images, plot_val_study
from utils.torch_utils import select_device, smart_inference_mode


def save_one_txt(predn, save_conf, shape, file):
    """Saves one detection result to a txt file in normalized xywh format, optionally including confidence."""
    gn = torch.tensor(shape)[[1, 0, 1, 0]]  # normalization gain whwh
    for *xyxy, conf, cls in predn.tolist():
        xywh = (xyxy2xywh(torch.tensor(xyxy).view(1, 4)) / gn).view(-1).tolist()  # normalized xywh
        line = (cls, *xywh, conf) if save_conf else (cls, *xywh)  # label format
        with open(file, "a") as f:
            f.write(("%g " * len(line)).rstrip() % line + "\n")


def save_one_json(predn, jdict, path, class_map):
    """
    Saves one JSON detection result with image ID, category ID, bounding box, and score.

    Example: {"image_id": 42, "category_id": 18, "bbox": [258.15, 41.29, 348.26, 243.78], "score": 0.236}
    """
    image_id = int(path.stem) if path.stem.isnumeric() else path.stem
    box = xyxy2xywh(predn[:, :4])  # xywh
    box[:, :2] -= box[:, 2:] / 2  # xy center to top-left corner
    for p, b in zip(predn.tolist(), box.tolist()):
        jdict.append(
            {
                "image_id": image_id,
                "category_id": class_map[int(p[5])],
                "bbox": [round(x, 3) for x in b],
                "score": round(p[4], 5),
            }
        )


def process_batch(detections, labels, iouv):
    """
    Return correct prediction matrix.

    Arguments:
        detections (array[N, 6]), x1, y1, x2, y2, conf, class
        labels (array[M, 5]), class, x1, y1, x2, y2
    Returns:
        correct (array[N, 10]), for 10 IoU levels
    """
    correct = np.zeros((detections.shape[0], iouv.shape[0])).astype(bool)
    iou = box_iou(labels[:, 1:], detections[:, :4])
    correct_class = labels[:, 0:1] == detections[:, 5]
    for i in range(len(iouv)):
        x = torch.where((iou >= iouv[i]) & correct_class)  # IoU > threshold and classes match
        if x[0].shape[0]:
            matches = torch.cat((torch.stack(x, 1), iou[x[0], x[1]][:, None]), 1).cpu().numpy()  # [label, detect, iou]
            if x[0].shape[0] > 1:
                matches = matches[matches[:, 2].argsort()[::-1]]
                matches = matches[np.unique(matches[:, 1], return_index=True)[1]]
                # matches = matches[matches[:, 2].argsort()[::-1]]
                matches = matches[np.unique(matches[:, 0], return_index=True)[1]]
            correct[matches[:, 1].astype(int), i] = True
    return torch.tensor(correct, dtype=torch.bool, device=iouv.device)


@smart_inference_mode()
def run(
<<<<<<< HEAD
        data,
        weights=None,  # model.pt path(s)
        batch_size=32,  # batch size
        imgsz=640,  # inference size (pixels)
        conf_thres=0.001,  # confidence threshold
        iou_thres=0.6,  # NMS IoU threshold
        max_det=300,  # maximum detections per image
        task='val',  # train, val, test, speed or study
        device='',  # cuda device, i.e. 0 or 0,1,2,3 or cpu
        workers=8,  # max dataloader workers (per RANK in DDP mode)
        single_cls=False,  # treat as single-class dataset
        augment=False,  # augmented inference
        verbose=False,  # verbose output
        save_txt=False,  # save results to *.txt
        save_hybrid=False,  # save label+prediction hybrid results to *.txt
        save_conf=False,  # save confidences in --save-txt labels
        save_json=False,  # save a COCO-JSON results file
        project=ROOT / 'runs/val',  # save to project/name
        name='exp',  # save to project/name
        exist_ok=False,  # existing project/name ok, do not increment
        half=True,  # use FP16 half-precision inference
        dnn=False,  # use OpenCV DNN for ONNX inference
        model=None,
        dataloader=None,
        save_dir=Path(''),
        plots=True,
        callbacks=Callbacks(),
        compute_loss=None,
        anno_json=None,
        target_class=None,
=======
    data,
    weights=None,  # model.pt path(s)
    batch_size=32,  # batch size
    imgsz=640,  # inference size (pixels)
    conf_thres=0.001,  # confidence threshold
    iou_thres=0.6,  # NMS IoU threshold
    max_det=300,  # maximum detections per image
    task="val",  # train, val, test, speed or study
    device="",  # cuda device, i.e. 0 or 0,1,2,3 or cpu
    workers=8,  # max dataloader workers (per RANK in DDP mode)
    single_cls=False,  # treat as single-class dataset
    augment=False,  # augmented inference
    verbose=False,  # verbose output
    save_txt=False,  # save results to *.txt
    save_hybrid=False,  # save label+prediction hybrid results to *.txt
    save_conf=False,  # save confidences in --save-txt labels
    save_json=False,  # save a COCO-JSON results file
    project=ROOT / "runs/val",  # save to project/name
    name="exp",  # save to project/name
    exist_ok=False,  # existing project/name ok, do not increment
    half=True,  # use FP16 half-precision inference
    dnn=False,  # use OpenCV DNN for ONNX inference
    model=None,
    dataloader=None,
    save_dir=Path(""),
    plots=True,
    callbacks=Callbacks(),
    compute_loss=None,
>>>>>>> 41603da1
):
    # Initialize/load model and set device
    training = model is not None
    if training:  # called by train.py
        device, pt, jit, engine = next(model.parameters()).device, True, False, False  # get model device, PyTorch model
        half &= device.type != "cpu"  # half precision only supported on CUDA
        model.half() if half else model.float()
    else:  # called directly
        device = select_device(device, batch_size=batch_size)

        # Directories
        save_dir = increment_path(Path(project) / name, exist_ok=exist_ok)  # increment run
        (save_dir / "labels" if save_txt else save_dir).mkdir(parents=True, exist_ok=True)  # make dir

        # Load model
        model = DetectMultiBackend(weights, device=device, dnn=dnn, data=data, fp16=half)
        stride, pt, jit, engine = model.stride, model.pt, model.jit, model.engine
        imgsz = check_img_size(imgsz, s=stride)  # check image size
        half = model.fp16  # FP16 supported on limited backends with CUDA
        if engine:
            batch_size = model.batch_size
        else:
            device = model.device
            if not (pt or jit):
                batch_size = 1  # export.py models default to batch-size 1
                LOGGER.info(f"Forcing --batch-size 1 square inference (1,3,{imgsz},{imgsz}) for non-PyTorch models")

        # Data
        data = check_dataset(data)  # check

    # Configure
    model.eval()
    cuda = device.type != "cpu"
    is_coco = isinstance(data.get("val"), str) and data["val"].endswith(f"coco{os.sep}val2017.txt")  # COCO dataset
    nc = 1 if single_cls else int(data["nc"])  # number of classes
    iouv = torch.linspace(0.5, 0.95, 10, device=device)  # iou vector for mAP@0.5:0.95
    niou = iouv.numel()

    # Dataloader
    if not training:
        if pt and not single_cls:  # check --weights are trained on --data
            ncm = model.model.nc
            assert ncm == nc, (
                f"{weights} ({ncm} classes) trained on different --data than what you passed ({nc} "
                f"classes). Pass correct combination of --weights and --data that are trained together."
            )
        model.warmup(imgsz=(1 if pt else batch_size, 3, imgsz, imgsz))  # warmup
<<<<<<< HEAD
        # this has been set to True to size,size imgs
        pad, rect = (0.0, False) if task == 'speed' else (0.5, False)  # square inference for benchmarks
        task = task if task in ('train', 'val', 'test') else 'val'  # path to train/val/test images
        dataloader = create_dataloader(data[task],
                                       imgsz,
                                       batch_size,
                                       stride,
                                       single_cls,
                                       pad=pad,
                                       rect=rect,
                                       workers=workers,
                                       prefix=colorstr(f'{task}: '))[0]
=======
        pad, rect = (0.0, False) if task == "speed" else (0.5, pt)  # square inference for benchmarks
        task = task if task in ("train", "val", "test") else "val"  # path to train/val/test images
        dataloader = create_dataloader(
            data[task],
            imgsz,
            batch_size,
            stride,
            single_cls,
            pad=pad,
            rect=rect,
            workers=workers,
            prefix=colorstr(f"{task}: "),
        )[0]
>>>>>>> 41603da1

    seen = 0
    confusion_matrix = ConfusionMatrix(nc=nc)
    names = model.names if hasattr(model, "names") else model.module.names  # get class names
    if isinstance(names, (list, tuple)):  # old format
        names = dict(enumerate(names))
    class_map = coco80_to_coco91_class() if is_coco else list(range(1000))
    s = ("%22s" + "%11s" * 6) % ("Class", "Images", "Instances", "P", "R", "mAP50", "mAP50-95")
    tp, fp, p, r, f1, mp, mr, map50, ap50, map = 0.0, 0.0, 0.0, 0.0, 0.0, 0.0, 0.0, 0.0, 0.0, 0.0
    dt = Profile(device=device), Profile(device=device), Profile(device=device)  # profiling times
    loss = torch.zeros(3, device=device)
    jdict, stats, ap, ap_class = [], [], [], []
    callbacks.run("on_val_start")
    pbar = tqdm(dataloader, desc=s, bar_format=TQDM_BAR_FORMAT)  # progress bar
    for batch_i, (im, targets, paths, shapes) in enumerate(pbar):
        callbacks.run("on_val_batch_start")
        with dt[0]:
            if cuda:
                im = im.to(device, non_blocking=True)
                targets = targets.to(device)
                if target_class is not None:  # filter target labels
                    targets = targets[targets[:, 1] == target_class]
            im = im.half() if half else im.float()  # uint8 to fp16/32
            im /= 255  # 0 - 255 to 0.0 - 1.0
            nb, _, height, width = im.shape  # batch size, channels, height, width

        # Inference
        with dt[1]:
            preds, train_out = model(im) if compute_loss else (model(im, augment=augment), None)

        # Loss
        if compute_loss:
            loss += compute_loss(train_out, targets)[1]  # box, obj, cls

        # NMS
        targets[:, 2:] *= torch.tensor((width, height, width, height), device=device)  # to pixels
        lb = [targets[targets[:, 0] == i, 1:] for i in range(nb)] if save_hybrid else []  # for autolabelling
        with dt[2]:
<<<<<<< HEAD
            preds = non_max_suppression(preds,
                                        conf_thres,
                                        iou_thres,
                                        labels=lb,
                                        multi_label=True,
                                        agnostic=single_cls,
                                        max_det=max_det)
        if target_class is not None:  # filter model preds
            preds = [pred[pred[:, 5] == target_class] for pred in preds]
=======
            preds = non_max_suppression(
                preds, conf_thres, iou_thres, labels=lb, multi_label=True, agnostic=single_cls, max_det=max_det
            )

>>>>>>> 41603da1
        # Metrics
        for si, pred in enumerate(preds):
            labels = targets[targets[:, 0] == si, 1:]
            nl, npr = labels.shape[0], pred.shape[0]  # number of labels, predictions
            path, shape = Path(paths[si]), shapes[si][0]
            correct = torch.zeros(npr, niou, dtype=torch.bool, device=device)  # init
            seen += 1

            if npr == 0:
                if nl:
                    stats.append((correct, *torch.zeros((2, 0), device=device), labels[:, 0]))
                    if plots:
                        confusion_matrix.process_batch(detections=None, labels=labels[:, 0])
                continue

            # Predictions
            if single_cls:
                pred[:, 5] = 0
            predn = pred.clone()
            scale_boxes(im[si].shape[1:], predn[:, :4], shape, shapes[si][1])  # native-space pred

            # Evaluate
            if nl:
                tbox = xywh2xyxy(labels[:, 1:5])  # target boxes
                scale_boxes(im[si].shape[1:], tbox, shape, shapes[si][1])  # native-space labels
                labelsn = torch.cat((labels[:, 0:1], tbox), 1)  # native-space labels
                correct = process_batch(predn, labelsn, iouv)
                if plots:
                    confusion_matrix.process_batch(predn, labelsn)
            stats.append((correct, pred[:, 4], pred[:, 5], labels[:, 0]))  # (correct, conf, pcls, tcls)

            # Save/log
            if save_txt:
                (save_dir / "labels").mkdir(parents=True, exist_ok=True)
                save_one_txt(predn, save_conf, shape, file=save_dir / "labels" / f"{path.stem}.txt")
            if save_json:
                save_one_json(predn, jdict, path, class_map)  # append to COCO-JSON dictionary
            callbacks.run("on_val_image_end", pred, predn, path, names, im[si])

        # Plot images
        if plots and batch_i < 3:
            plot_images(im, targets, paths, save_dir / f"val_batch{batch_i}_labels.jpg", names)  # labels
            plot_images(im, output_to_target(preds), paths, save_dir / f"val_batch{batch_i}_pred.jpg", names)  # pred

        callbacks.run("on_val_batch_end", batch_i, im, targets, paths, shapes, preds)

    # Compute metrics
    stats = [torch.cat(x, 0).cpu().numpy() for x in zip(*stats)]  # to numpy
    if len(stats) and stats[0].any():
        tp, fp, p, r, f1, ap, ap_class = ap_per_class(*stats, plot=plots, save_dir=save_dir, names=names)
        ap50, ap = ap[:, 0], ap.mean(1)  # AP@0.5, AP@0.5:0.95
        mp, mr, map50, map = p.mean(), r.mean(), ap50.mean(), ap.mean()
        if weights:
            cname = names[target_class] if target_class is not None else "all"
            mname = '_'.join(weights[0].split('/')[2].split('_')[:2])
            rap50 = [round(val, 2) for val in ap50]
            with open(os.path.join(save_dir, "metrics.txt"), 'w') as fw:
                if target_class is not None:
                    fw.write(f"map50 {name} {mname} {cname}: {round(map50, 2)}\n")
                else:
                    fw.write(f"map50 {name} {mname} {cname}: {rap50[0]} {rap50[1]} {rap50[2]} {rap50[3]} {round(map50, 2)}\n")
    nt = np.bincount(stats[3].astype(int), minlength=nc)  # number of targets per class

    # Print results
    pf = "%22s" + "%11i" * 2 + "%11.3g" * 4  # print format
    LOGGER.info(pf % ("all", seen, nt.sum(), mp, mr, map50, map))
    if nt.sum() == 0:
        LOGGER.warning(f"WARNING ⚠️ no labels found in {task} set, can not compute metrics without labels")

    # Print results per class
    if (verbose or (nc < 50 and not training)) and nc > 1 and len(stats):
        for i, c in enumerate(ap_class):
            LOGGER.info(pf % (names[c], seen, nt[c], p[i], r[i], ap50[i], ap[i]))

    # Print speeds
    t = tuple(x.t / seen * 1e3 for x in dt)  # speeds per image
    if not training:
        shape = (batch_size, 3, imgsz, imgsz)
        LOGGER.info(f"Speed: %.1fms pre-process, %.1fms inference, %.1fms NMS per image at shape {shape}" % t)

    # Plots
    if plots:
        confusion_matrix.plot(save_dir=save_dir, names=list(names.values()))
        callbacks.run("on_val_end", nt, tp, fp, p, r, f1, ap, ap50, ap_class, confusion_matrix)

    # Save JSON
    if save_json and len(jdict):
<<<<<<< HEAD
        w = Path(weights[0] if isinstance(weights, list) else weights).stem if weights is not None else ''  # weights
        pred_json = str(save_dir / f"{w}_predictions.json")  # predictions
        LOGGER.info(f'\nEvaluating pycocotools mAP... saving {pred_json}...')
        with open(pred_json, 'w') as f:
=======
        w = Path(weights[0] if isinstance(weights, list) else weights).stem if weights is not None else ""  # weights
        anno_json = str(Path("../datasets/coco/annotations/instances_val2017.json"))  # annotations
        if not os.path.exists(anno_json):
            anno_json = os.path.join(data["path"], "annotations", "instances_val2017.json")
        pred_json = str(save_dir / f"{w}_predictions.json")  # predictions
        LOGGER.info(f"\nEvaluating pycocotools mAP... saving {pred_json}...")
        with open(pred_json, "w") as f:
>>>>>>> 41603da1
            json.dump(jdict, f)

        try:  # https://github.com/cocodataset/cocoapi/blob/master/PythonAPI/pycocoEvalDemo.ipynb
            check_requirements("pycocotools>=2.0.6")
            from pycocotools.coco import COCO
            from pycocotools.cocoeval import COCOeval

            anno = COCO(anno_json)  # init annotations api
            pred = anno.loadRes(pred_json)  # init predictions api
<<<<<<< HEAD
            eval = COCOeval(anno, pred, 'bbox')
            if target_class is not None:  # filter coco ground truth for a specific class
                eval.params.catIds = [target_class]
=======
            eval = COCOeval(anno, pred, "bbox")
>>>>>>> 41603da1
            if is_coco:
                eval.params.imgIds = [int(Path(x).stem) for x in dataloader.dataset.im_files]  # image IDs to evaluate
            eval.evaluate()
            eval.accumulate()
            eval.summarize()
            map, map50 = eval.stats[:2]  # update results (mAP@0.5:0.95, mAP@0.5)

            # capture eval stats and save to file
            import io
            from contextlib import redirect_stdout

            std_out = io.StringIO()
            with redirect_stdout(std_out):
                eval.summarize()
            eval_stats = std_out.getvalue()
            map_save_path = save_dir / "map_stats.txt"
            with open(map_save_path, 'w', encoding="utf-8") as fwriter:
                fwriter.write(eval_stats)
        except Exception as e:
            LOGGER.info(f"pycocotools unable to run: {e}")

    # Return results
    model.float()  # for training
    if not training:
        s = f"\n{len(list(save_dir.glob('labels/*.txt')))} labels saved to {save_dir / 'labels'}" if save_txt else ""
        LOGGER.info(f"Results saved to {colorstr('bold', save_dir)}{s}")
    maps = np.zeros(nc) + map
    for i, c in enumerate(ap_class):
        maps[c] = ap[i]
    return (mp, mr, map50, map, *(loss.cpu() / len(dataloader)).tolist()), maps, t


def parse_opt():
    """Parses command-line options for YOLOv5 model inference configuration."""
    parser = argparse.ArgumentParser()
<<<<<<< HEAD
    parser.add_argument('--data', type=str, default=ROOT / 'data/coco128.yaml', help='dataset.yaml path')
    parser.add_argument('--weights', nargs='+', type=str, default=ROOT / 'yolov5s.pt', help='model path(s)')
    parser.add_argument('--batch-size', type=int, default=32, help='batch size')
    parser.add_argument('--imgsz', '--img', '--img-size', type=int, default=640, help='inference size (pixels)')
    parser.add_argument('--conf-thres', type=float, default=0.001, help='confidence threshold')
    parser.add_argument('--iou-thres', type=float, default=0.6, help='NMS IoU threshold')
    parser.add_argument('--max-det', type=int, default=300, help='maximum detections per image')
    parser.add_argument('--task', default='val', help='train, val, test, speed or study')
    parser.add_argument('--device', default='', help='cuda device, i.e. 0 or 0,1,2,3 or cpu')
    parser.add_argument('--workers', type=int, default=8, help='max dataloader workers (per RANK in DDP mode)')
    parser.add_argument('--single-cls', action='store_true', help='treat as single-class dataset')
    parser.add_argument('--augment', action='store_true', help='augmented inference')
    parser.add_argument('--verbose', action='store_true', help='report mAP by class')
    parser.add_argument('--save-txt', action='store_true', help='save results to *.txt')
    parser.add_argument('--save-hybrid', action='store_true', help='save label+prediction hybrid results to *.txt')
    parser.add_argument('--save-conf', action='store_true', help='save confidences in --save-txt labels')
    parser.add_argument('--save-json', action='store_true', help='save a COCO-JSON results file')
    parser.add_argument('--project', default=ROOT / 'runs/val', help='save to project/name')
    parser.add_argument('--name', default='exp', help='save to project/name')
    parser.add_argument('--exist-ok', action='store_true', help='existing project/name ok, do not increment')
    parser.add_argument('--half', action='store_true', help='use FP16 half-precision inference')
    parser.add_argument('--dnn', action='store_true', help='use OpenCV DNN for ONNX inference')
    parser.add_argument('--target-class', default=None, type=int, help='target class int id to target. Pass None to eval for all classes')
    parser.add_argument('--anno-json', default="../datasets/coco/annotations/instances_val2017.json",
                        help='path to ref ground truth json annot file')
=======
    parser.add_argument("--data", type=str, default=ROOT / "data/coco128.yaml", help="dataset.yaml path")
    parser.add_argument("--weights", nargs="+", type=str, default=ROOT / "yolov5s.pt", help="model path(s)")
    parser.add_argument("--batch-size", type=int, default=32, help="batch size")
    parser.add_argument("--imgsz", "--img", "--img-size", type=int, default=640, help="inference size (pixels)")
    parser.add_argument("--conf-thres", type=float, default=0.001, help="confidence threshold")
    parser.add_argument("--iou-thres", type=float, default=0.6, help="NMS IoU threshold")
    parser.add_argument("--max-det", type=int, default=300, help="maximum detections per image")
    parser.add_argument("--task", default="val", help="train, val, test, speed or study")
    parser.add_argument("--device", default="", help="cuda device, i.e. 0 or 0,1,2,3 or cpu")
    parser.add_argument("--workers", type=int, default=8, help="max dataloader workers (per RANK in DDP mode)")
    parser.add_argument("--single-cls", action="store_true", help="treat as single-class dataset")
    parser.add_argument("--augment", action="store_true", help="augmented inference")
    parser.add_argument("--verbose", action="store_true", help="report mAP by class")
    parser.add_argument("--save-txt", action="store_true", help="save results to *.txt")
    parser.add_argument("--save-hybrid", action="store_true", help="save label+prediction hybrid results to *.txt")
    parser.add_argument("--save-conf", action="store_true", help="save confidences in --save-txt labels")
    parser.add_argument("--save-json", action="store_true", help="save a COCO-JSON results file")
    parser.add_argument("--project", default=ROOT / "runs/val", help="save to project/name")
    parser.add_argument("--name", default="exp", help="save to project/name")
    parser.add_argument("--exist-ok", action="store_true", help="existing project/name ok, do not increment")
    parser.add_argument("--half", action="store_true", help="use FP16 half-precision inference")
    parser.add_argument("--dnn", action="store_true", help="use OpenCV DNN for ONNX inference")
>>>>>>> 41603da1
    opt = parser.parse_args()
    opt.data = check_yaml(opt.data)  # check YAML
    opt.save_json |= opt.data.endswith("coco.yaml")
    opt.save_txt |= opt.save_hybrid
    print_args(vars(opt))
    return opt


def main(opt):
    """Executes YOLOv5 tasks like training, validation, testing, speed, and study benchmarks based on provided
    options.
    """
    check_requirements(ROOT / "requirements.txt", exclude=("tensorboard", "thop"))

    if opt.task in ("train", "val", "test"):  # run normally
        if opt.conf_thres > 0.001:  # https://github.com/ultralytics/yolov5/issues/1466
            LOGGER.info(f"WARNING ⚠️ confidence threshold {opt.conf_thres} > 0.001 produces invalid results")
        if opt.save_hybrid:
            LOGGER.info("WARNING ⚠️ --save-hybrid will return high mAP from hybrid labels, not from predictions alone")
        run(**vars(opt))

    else:
        weights = opt.weights if isinstance(opt.weights, list) else [opt.weights]
        opt.half = torch.cuda.is_available() and opt.device != "cpu"  # FP16 for fastest results
        if opt.task == "speed":  # speed benchmarks
            # python val.py --task speed --data coco.yaml --batch 1 --weights yolov5n.pt yolov5s.pt...
            opt.conf_thres, opt.iou_thres, opt.save_json = 0.25, 0.45, False
            for opt.weights in weights:
                run(**vars(opt), plots=False)

        elif opt.task == "study":  # speed vs mAP benchmarks
            # python val.py --task study --data coco.yaml --iou 0.7 --weights yolov5n.pt yolov5s.pt...
            for opt.weights in weights:
                f = f"study_{Path(opt.data).stem}_{Path(opt.weights).stem}.txt"  # filename to save to
                x, y = list(range(256, 1536 + 128, 128)), []  # x axis (image sizes), y axis
                for opt.imgsz in x:  # img-size
                    LOGGER.info(f"\nRunning {f} --imgsz {opt.imgsz}...")
                    r, _, t = run(**vars(opt), plots=False)
                    y.append(r + t)  # results and times
                np.savetxt(f, y, fmt="%10.4g")  # save
            subprocess.run(["zip", "-r", "study.zip", "study_*.txt"])
            plot_val_study(x=x)  # plot
        else:
            raise NotImplementedError(f'--task {opt.task} not in ("train", "val", "test", "speed", "study")')


if __name__ == "__main__":
    opt = parse_opt()
    main(opt)<|MERGE_RESOLUTION|>--- conflicted
+++ resolved
@@ -119,38 +119,6 @@
 
 @smart_inference_mode()
 def run(
-<<<<<<< HEAD
-        data,
-        weights=None,  # model.pt path(s)
-        batch_size=32,  # batch size
-        imgsz=640,  # inference size (pixels)
-        conf_thres=0.001,  # confidence threshold
-        iou_thres=0.6,  # NMS IoU threshold
-        max_det=300,  # maximum detections per image
-        task='val',  # train, val, test, speed or study
-        device='',  # cuda device, i.e. 0 or 0,1,2,3 or cpu
-        workers=8,  # max dataloader workers (per RANK in DDP mode)
-        single_cls=False,  # treat as single-class dataset
-        augment=False,  # augmented inference
-        verbose=False,  # verbose output
-        save_txt=False,  # save results to *.txt
-        save_hybrid=False,  # save label+prediction hybrid results to *.txt
-        save_conf=False,  # save confidences in --save-txt labels
-        save_json=False,  # save a COCO-JSON results file
-        project=ROOT / 'runs/val',  # save to project/name
-        name='exp',  # save to project/name
-        exist_ok=False,  # existing project/name ok, do not increment
-        half=True,  # use FP16 half-precision inference
-        dnn=False,  # use OpenCV DNN for ONNX inference
-        model=None,
-        dataloader=None,
-        save_dir=Path(''),
-        plots=True,
-        callbacks=Callbacks(),
-        compute_loss=None,
-        anno_json=None,
-        target_class=None,
-=======
     data,
     weights=None,  # model.pt path(s)
     batch_size=32,  # batch size
@@ -179,7 +147,8 @@
     plots=True,
     callbacks=Callbacks(),
     compute_loss=None,
->>>>>>> 41603da1
+    anno_json=None,
+    target_class=None,
 ):
     # Initialize/load model and set device
     training = model is not None
@@ -227,21 +196,8 @@
                 f"classes). Pass correct combination of --weights and --data that are trained together."
             )
         model.warmup(imgsz=(1 if pt else batch_size, 3, imgsz, imgsz))  # warmup
-<<<<<<< HEAD
         # this has been set to True to size,size imgs
-        pad, rect = (0.0, False) if task == 'speed' else (0.5, False)  # square inference for benchmarks
-        task = task if task in ('train', 'val', 'test') else 'val'  # path to train/val/test images
-        dataloader = create_dataloader(data[task],
-                                       imgsz,
-                                       batch_size,
-                                       stride,
-                                       single_cls,
-                                       pad=pad,
-                                       rect=rect,
-                                       workers=workers,
-                                       prefix=colorstr(f'{task}: '))[0]
-=======
-        pad, rect = (0.0, False) if task == "speed" else (0.5, pt)  # square inference for benchmarks
+        pad, rect = (0.0, False) if task == "speed" else (0.5, False)  # square inference for benchmarks
         task = task if task in ("train", "val", "test") else "val"  # path to train/val/test images
         dataloader = create_dataloader(
             data[task],
@@ -254,7 +210,6 @@
             workers=workers,
             prefix=colorstr(f"{task}: "),
         )[0]
->>>>>>> 41603da1
 
     seen = 0
     confusion_matrix = ConfusionMatrix(nc=nc)
@@ -293,22 +248,11 @@
         targets[:, 2:] *= torch.tensor((width, height, width, height), device=device)  # to pixels
         lb = [targets[targets[:, 0] == i, 1:] for i in range(nb)] if save_hybrid else []  # for autolabelling
         with dt[2]:
-<<<<<<< HEAD
-            preds = non_max_suppression(preds,
-                                        conf_thres,
-                                        iou_thres,
-                                        labels=lb,
-                                        multi_label=True,
-                                        agnostic=single_cls,
-                                        max_det=max_det)
-        if target_class is not None:  # filter model preds
-            preds = [pred[pred[:, 5] == target_class] for pred in preds]
-=======
             preds = non_max_suppression(
                 preds, conf_thres, iou_thres, labels=lb, multi_label=True, agnostic=single_cls, max_det=max_det
             )
-
->>>>>>> 41603da1
+        if target_class is not None:  # filter model preds
+            preds = [pred[pred[:, 5] == target_class] for pred in preds]
         # Metrics
         for si, pred in enumerate(preds):
             labels = targets[targets[:, 0] == si, 1:]
@@ -396,12 +340,6 @@
 
     # Save JSON
     if save_json and len(jdict):
-<<<<<<< HEAD
-        w = Path(weights[0] if isinstance(weights, list) else weights).stem if weights is not None else ''  # weights
-        pred_json = str(save_dir / f"{w}_predictions.json")  # predictions
-        LOGGER.info(f'\nEvaluating pycocotools mAP... saving {pred_json}...')
-        with open(pred_json, 'w') as f:
-=======
         w = Path(weights[0] if isinstance(weights, list) else weights).stem if weights is not None else ""  # weights
         anno_json = str(Path("../datasets/coco/annotations/instances_val2017.json"))  # annotations
         if not os.path.exists(anno_json):
@@ -409,7 +347,6 @@
         pred_json = str(save_dir / f"{w}_predictions.json")  # predictions
         LOGGER.info(f"\nEvaluating pycocotools mAP... saving {pred_json}...")
         with open(pred_json, "w") as f:
->>>>>>> 41603da1
             json.dump(jdict, f)
 
         try:  # https://github.com/cocodataset/cocoapi/blob/master/PythonAPI/pycocoEvalDemo.ipynb
@@ -419,13 +356,9 @@
 
             anno = COCO(anno_json)  # init annotations api
             pred = anno.loadRes(pred_json)  # init predictions api
-<<<<<<< HEAD
-            eval = COCOeval(anno, pred, 'bbox')
+            eval = COCOeval(anno, pred, "bbox")
             if target_class is not None:  # filter coco ground truth for a specific class
                 eval.params.catIds = [target_class]
-=======
-            eval = COCOeval(anno, pred, "bbox")
->>>>>>> 41603da1
             if is_coco:
                 eval.params.imgIds = [int(Path(x).stem) for x in dataloader.dataset.im_files]  # image IDs to evaluate
             eval.evaluate()
@@ -461,33 +394,6 @@
 def parse_opt():
     """Parses command-line options for YOLOv5 model inference configuration."""
     parser = argparse.ArgumentParser()
-<<<<<<< HEAD
-    parser.add_argument('--data', type=str, default=ROOT / 'data/coco128.yaml', help='dataset.yaml path')
-    parser.add_argument('--weights', nargs='+', type=str, default=ROOT / 'yolov5s.pt', help='model path(s)')
-    parser.add_argument('--batch-size', type=int, default=32, help='batch size')
-    parser.add_argument('--imgsz', '--img', '--img-size', type=int, default=640, help='inference size (pixels)')
-    parser.add_argument('--conf-thres', type=float, default=0.001, help='confidence threshold')
-    parser.add_argument('--iou-thres', type=float, default=0.6, help='NMS IoU threshold')
-    parser.add_argument('--max-det', type=int, default=300, help='maximum detections per image')
-    parser.add_argument('--task', default='val', help='train, val, test, speed or study')
-    parser.add_argument('--device', default='', help='cuda device, i.e. 0 or 0,1,2,3 or cpu')
-    parser.add_argument('--workers', type=int, default=8, help='max dataloader workers (per RANK in DDP mode)')
-    parser.add_argument('--single-cls', action='store_true', help='treat as single-class dataset')
-    parser.add_argument('--augment', action='store_true', help='augmented inference')
-    parser.add_argument('--verbose', action='store_true', help='report mAP by class')
-    parser.add_argument('--save-txt', action='store_true', help='save results to *.txt')
-    parser.add_argument('--save-hybrid', action='store_true', help='save label+prediction hybrid results to *.txt')
-    parser.add_argument('--save-conf', action='store_true', help='save confidences in --save-txt labels')
-    parser.add_argument('--save-json', action='store_true', help='save a COCO-JSON results file')
-    parser.add_argument('--project', default=ROOT / 'runs/val', help='save to project/name')
-    parser.add_argument('--name', default='exp', help='save to project/name')
-    parser.add_argument('--exist-ok', action='store_true', help='existing project/name ok, do not increment')
-    parser.add_argument('--half', action='store_true', help='use FP16 half-precision inference')
-    parser.add_argument('--dnn', action='store_true', help='use OpenCV DNN for ONNX inference')
-    parser.add_argument('--target-class', default=None, type=int, help='target class int id to target. Pass None to eval for all classes')
-    parser.add_argument('--anno-json', default="../datasets/coco/annotations/instances_val2017.json",
-                        help='path to ref ground truth json annot file')
-=======
     parser.add_argument("--data", type=str, default=ROOT / "data/coco128.yaml", help="dataset.yaml path")
     parser.add_argument("--weights", nargs="+", type=str, default=ROOT / "yolov5s.pt", help="model path(s)")
     parser.add_argument("--batch-size", type=int, default=32, help="batch size")
@@ -510,7 +416,9 @@
     parser.add_argument("--exist-ok", action="store_true", help="existing project/name ok, do not increment")
     parser.add_argument("--half", action="store_true", help="use FP16 half-precision inference")
     parser.add_argument("--dnn", action="store_true", help="use OpenCV DNN for ONNX inference")
->>>>>>> 41603da1
+    parser.add_argument('--target-class', default=None, type=int, help='target class int id to target. Pass None to eval for all classes')
+    parser.add_argument('--anno-json', default="../datasets/coco/annotations/instances_val2017.json",
+                        help='path to ref ground truth json annot file')
     opt = parser.parse_args()
     opt.data = check_yaml(opt.data)  # check YAML
     opt.save_json |= opt.data.endswith("coco.yaml")
